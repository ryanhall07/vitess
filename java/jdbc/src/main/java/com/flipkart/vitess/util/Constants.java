package com.flipkart.vitess.util;

/**
 * Created by harshit.gangal on 25/01/16.
 */
public class Constants {

    public static final boolean JDBC_COMPLIANT = false;
    public static final String URL_PREFIX = "jdbc:vitess://";
    public static final String URL_PATTERN =
        "(jdbc:vitess:\\/\\/)([a-zA-Z0-9.-]+)(:([0-9]*))*(\\/([a-zA-Z0-9_$]*|))(\\/([a-zA-Z0-9_$]*|))*";
    public static final String VITESS_HOST = "Hostname of Vitess Server";
    public static final String VITESS_PORT = "Port number of Vitess Server";
    public static final String VITESS_DB_NAME = "Database name";
    public static final String VITESS_TABLET_TYPE =
        "Tablet Type to which Vitess will connect(master, replica, rdonly)";
    public static final String DEFAULT_HOST = "localhost";
    public static final String DEFAULT_PORT = "15991";
    public static final String DEFAULT_DBNAME = "";
    public static final String DEFAULT_TABLET_TYPE = "MASTER";
    public static final long CONNECTION_TIMEOUT = 30000;
    public static final String LITERAL_V = "v";
    public static final String LITERAL_SINGLE_QUOTE = "'";
    public static final String SQL_SELECT = "select";
    public static final String SQL_INSERT = "insert";
    public static final String SQL_UPDATE = "update";
    public static final String SQL_DELETE = "delete";
    public static final int DRIVER_MAJOR_VERSION = 1;
    public static final int DRIVER_MINOR_VERSION = 0;
    public static final int MAX_BUFFER_SIZE = 65535;
    public static final int DEFAULT_TIMEOUT = 30000; //In miliseconds
    public static final String LITERAL_S = "s";
    public static final String SQL_SHOW = "show";
    public static final String VITESS_KEYSPACE = "Keyspace name in Vitess Server";
    public static final String DEFAULT_EXECUTE_TYPE = "simple";
    public static final String EXECUTE_TYPE_DESC = "Query execution type: simple or stream \n";
    public static final String USERNAME_DESC = "Username used for ACL validation \n";


    private Constants() {
    }


    public static final class SQLExceptionMessages {
        public static final String CONN_CLOSED = "Connection is Closed";
        public static final String ERROR_CLOSE = "Error while cleaning up the server resources";
        public static final String INIT_FAILED = "Failed to Initialize Vitess JDBC Driver";
        public static final String INVALID_CONN_URL = "Connection URL is invalid";
        public static final String READ_ONLY = "Read Only mode is not supported";
        public static final String STMT_CLOSED = "Statement is closed";
        public static final String SQL_FEATURE_NOT_SUPPORTED = "SQL Feature Not Supported";
        public static final String TX_CLOSED = "No Transaction Exists";
        public static final String TIMEOUT_NEGATIVE = "Timeout value cannot be negative";
        public static final String COMMIT_WHEN_AUTO_COMMIT_TRUE =
            "Cannot call commit when auto commit is true";
        public static final String ROLLBACK_WHEN_AUTO_COMMIT_TRUE =
            "Cannot call commit when auto commit is true";
        public static final String CLOSED_RESULT_SET = "Result Set closed";
        public static final String INVALID_COLUMN_INDEX = "Invalid Column Index";
        public static final String NO_CURRENT_ROW = "Invalid Column Index";
        public static final String VITESS_CURSOR_CLOSE_ERROR =
            "Getting Error while closing ResultSet";
        public static final String CONN_INIT_ERROR = "Connection initialization error";
        public static final String BAD_FORMAT_BIG_DECIMAL = "Bad format for big decimal";
        public static final String COLUMN_NOT_FOUND = "column not found";
        public static final String MALFORMED_URL = "Malformed URL Exception";
        public static final String SQL_TYPE_INFER =
            "Cannot infer the SQL type to use for an instance of ";
        public static final String DML_NOT_ON_MASTER =
            "DML Statement cannot be executed on non master instance type";
        public static final String SQL_NOT_SUPPORTED = "This SQL statement is not supported";
        public static final String SQL_EMPTY = "SQL statement is not valid";
        public static final String RESULT_SET_TYPE_NOT_SUPPORTED =
            "This Result Set type is not supported";
        public static final String RESULT_SET_CONCUR_NOT_SUPPORTED =
            "This Result Set Concurrency is not supported";
        public static final String METHOD_CALLED_ON_OPEN_TRANSACTION =
            "This method should not be called when a transaction is open";
        public static final String ISOLATION_LEVEL_NOT_SUPPORTED =
            "This isolation level is not supported";
        public static final String EXECUTOR_NULL = "Executor cannot be null";
        public static final String CLASS_CAST_EXCEPTION = "Unable to unwrap to ";
        public static final String INVALID_COLUMN_TYPE = "Invalid Column Type";
        public static final String UNKNOWN_COLUMN_TYPE = "Unknown Column Type";
        public static final String INVALID_RESULT_SET = "Unable to build ResultSet";
        public static final String METHOD_NOT_ALLOWED =
            "This method cannot be called using this class object";
        public static final String SQL_RETURNED_RESULT_SET =
            "ResultSet generation is not allowed through this method";
        public static final String ILLEGAL_VALUE_FOR = "Illegal value for ";
        public static final String METHOD_CALL_FAILED = "Failed to execute this method";
        public static final String KEYSPACE_REQUIRED =
            "Keyspace name is required in the connection url";
        public static final String CURSOR_NULL = "Cursor cannot be null";
        public static final String NO_COLUMN_ACCESSED =
            "No column was accessed before calling this method";
        public static final String DBNAME_REQUIRED =
            "Database name is required in the connection url";
<<<<<<< HEAD
        public static final String VITESS_VTGATE_CONN_CLOSE =
            "Not able to close vitess connection";
=======
        public static final String RESULT_SET_INIT_ERROR = "ResultSet initialization error";

>>>>>>> 3cd46d88
    }


    public static final class Property {
        public static final String TABLET_TYPE = "TABLET_TYPE";
        public static final String HOST = "HOST";
        public static final String PORT = "PORT";
        public static final String DBNAME = "DBNAME";
        public static final String KEYSPACE = "KEYSPACE";
        public static final String USERNAME = "userName";
        public static final String EXECUTE_TYPE = "executeType";
    }
}<|MERGE_RESOLUTION|>--- conflicted
+++ resolved
@@ -96,13 +96,9 @@
             "No column was accessed before calling this method";
         public static final String DBNAME_REQUIRED =
             "Database name is required in the connection url";
-<<<<<<< HEAD
         public static final String VITESS_VTGATE_CONN_CLOSE =
             "Not able to close vitess connection";
-=======
         public static final String RESULT_SET_INIT_ERROR = "ResultSet initialization error";
-
->>>>>>> 3cd46d88
     }
 
 
